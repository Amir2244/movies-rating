<?xml version="1.0" encoding="UTF-8"?>
<project version="4">
  <component name="CompilerConfiguration">
    <annotationProcessing>
      <profile default="true" name="Default" enabled="true" />
      <profile name="Maven default annotation processors profile" enabled="true">
        <sourceOutputDir name="target/generated-sources/annotations" />
        <sourceTestOutputDir name="target/generated-test-sources/test-annotations" />
        <outputRelativeToContentRoot value="true" />
        <module name="shared-kernel" />
        <module name="batch-processing-service" />
        <module name="real-time-service" />
      </profile>
      <profile name="Annotation profile for recommendations-api" enabled="true">
        <sourceOutputDir name="target/generated-sources/annotations" />
        <sourceTestOutputDir name="target/generated-test-sources/test-annotations" />
        <outputRelativeToContentRoot value="true" />
        <processorPath useClasspath="false">
          <entry name="$MAVEN_REPOSITORY$/org/springframework/boot/spring-boot-configuration-processor/3.5.0/spring-boot-configuration-processor-3.5.0.jar" />
          <entry name="$MAVEN_REPOSITORY$/org/projectlombok/lombok/1.18.38/lombok-1.18.38.jar" />
        </processorPath>
        <module name="analytics-api" />
        <module name="recommendations-api" />
      </profile>
    </annotationProcessing>
    <bytecodeTargetLevel>
      <module name="movies-rating" target="24" />
<<<<<<< HEAD
=======
      <module name="real-time-service" target="11" />
>>>>>>> f4f47fd1
      <module name="test" target="1.8" />
    </bytecodeTargetLevel>
  </component>
  <component name="JavacSettings">
    <option name="ADDITIONAL_OPTIONS_OVERRIDE">
      <module name="analytics-api" options="-parameters" />
      <module name="recommendations-api" options="-parameters" />
    </option>
  </component>
</project><|MERGE_RESOLUTION|>--- conflicted
+++ resolved
@@ -9,7 +9,6 @@
         <outputRelativeToContentRoot value="true" />
         <module name="shared-kernel" />
         <module name="batch-processing-service" />
-        <module name="real-time-service" />
       </profile>
       <profile name="Annotation profile for recommendations-api" enabled="true">
         <sourceOutputDir name="target/generated-sources/annotations" />
@@ -25,10 +24,7 @@
     </annotationProcessing>
     <bytecodeTargetLevel>
       <module name="movies-rating" target="24" />
-<<<<<<< HEAD
-=======
       <module name="real-time-service" target="11" />
->>>>>>> f4f47fd1
       <module name="test" target="1.8" />
     </bytecodeTargetLevel>
   </component>
