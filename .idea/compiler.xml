<?xml version="1.0" encoding="UTF-8"?>
<project version="4">
  <component name="CompilerConfiguration">
    <annotationProcessing>
      <profile default="true" name="Default" enabled="true" />
      <profile name="Maven default annotation processors profile" enabled="true">
        <sourceOutputDir name="target/generated-sources/annotations" />
        <sourceTestOutputDir name="target/generated-test-sources/test-annotations" />
        <outputRelativeToContentRoot value="true" />
        <module name="shared-kernel" />
        <module name="batch-processing-service" />
        <module name="real-time-service" />
      </profile>
      <profile name="Annotation profile for recommendations-api" enabled="true">
        <sourceOutputDir name="target/generated-sources/annotations" />
        <sourceTestOutputDir name="target/generated-test-sources/test-annotations" />
        <outputRelativeToContentRoot value="true" />
        <processorPath useClasspath="false">
          <entry name="$MAVEN_REPOSITORY$/org/springframework/boot/spring-boot-configuration-processor/3.5.0/spring-boot-configuration-processor-3.5.0.jar" />
          <entry name="$MAVEN_REPOSITORY$/org/projectlombok/lombok/1.18.38/lombok-1.18.38.jar" />
        </processorPath>
        <module name="analytics-api" />
        <module name="recommendations-api" />
      </profile>
    </annotationProcessing>
    <bytecodeTargetLevel>
      <module name="movies-rating" target="24" />
<<<<<<< HEAD
      <module name="real-time-service" target="11" />
=======
>>>>>>> 3c5d889b
      <module name="test" target="1.8" />
    </bytecodeTargetLevel>
  </component>
  <component name="JavacSettings">
    <option name="ADDITIONAL_OPTIONS_OVERRIDE">
      <module name="analytics-api" options="-parameters" />
      <module name="recommendations-api" options="-parameters" />
    </option>
  </component>
</project><|MERGE_RESOLUTION|>--- conflicted
+++ resolved
@@ -25,10 +25,6 @@
     </annotationProcessing>
     <bytecodeTargetLevel>
       <module name="movies-rating" target="24" />
-<<<<<<< HEAD
-      <module name="real-time-service" target="11" />
-=======
->>>>>>> 3c5d889b
       <module name="test" target="1.8" />
     </bytecodeTargetLevel>
   </component>
