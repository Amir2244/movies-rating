--- conflicted
+++ resolved
@@ -93,11 +93,7 @@
     image: mongo:latest
     container_name: mongodb
     ports:
-<<<<<<< HEAD
-      - "27017:27017"
-=======
       - "27018:27017"
->>>>>>> 7a39e453
     volumes:
       - ./docker-volumes/mongo_data:/data/db
     networks:
