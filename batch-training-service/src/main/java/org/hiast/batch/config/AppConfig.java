--- conflicted
+++ resolved
@@ -67,9 +67,6 @@
     }
 
     public MongoConfig getMongoConfig() {
-<<<<<<< HEAD
-        return null;
-=======
         return new MongoConfig(
                 properties.getProperty("mongodb.host", "mongodb"),
                 Integer.parseInt(properties.getProperty("mongodb.port", "27017")),
@@ -77,7 +74,6 @@
                 properties.getProperty("mongodb.collection.recommendations", "user-recommendations"),
                 properties.getProperty("mongodb.collection.analytics", "data-analytics")
         );
->>>>>>> 7a39e453
     }
 
     @Override
