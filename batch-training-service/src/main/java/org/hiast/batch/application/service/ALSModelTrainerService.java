package org.hiast.batch.application.service;

import org.apache.spark.sql.SparkSession;
import org.hiast.batch.application.pipeline.Pipeline;
import org.hiast.batch.application.pipeline.ALSTrainingPipelineContext;
import org.hiast.batch.application.pipeline.filters.*;
import org.hiast.batch.application.port.in.TrainingModelUseCase;
<<<<<<< HEAD
=======
import org.hiast.batch.application.port.out.AnalyticsPersistencePort;
>>>>>>> 7a39e453
import org.hiast.batch.application.port.out.FactorCachingPort;
import org.hiast.batch.application.port.out.RatingDataProviderPort;
import org.hiast.batch.application.port.out.ResultPersistencePort;
import org.hiast.batch.config.ALSConfig;
import org.hiast.batch.config.HDFSConfig;
import org.slf4j.Logger;
import org.slf4j.LoggerFactory;


/**
 * Application service implementing the TrainModelUseCase.
 * Orchestrates the model training process using injected ports for data access and persistence.
 */
public class ALSModelTrainerService implements TrainingModelUseCase {

    private static final Logger log = LoggerFactory.getLogger(ALSModelTrainerService.class);

    private final SparkSession spark;
    private final RatingDataProviderPort ratingDataProvider;
    private final FactorCachingPort factorPersistence;
<<<<<<< HEAD
=======
    private final ResultPersistencePort resultPersistence;
    private final AnalyticsPersistencePort analyticsPersistence;
>>>>>>> 7a39e453
    private final ALSConfig alsConfig;
    private final HDFSConfig hdfsConfig;

    public ALSModelTrainerService(SparkSession spark,
                                  RatingDataProviderPort ratingDataProvider,
                                  FactorCachingPort factorPersistence,
<<<<<<< HEAD
=======
                                  ResultPersistencePort resultPersistence,
                                  AnalyticsPersistencePort analyticsPersistence,
>>>>>>> 7a39e453
                                  ALSConfig alsConfig,
                                  HDFSConfig hdfsConfig) {
        this.spark = spark;
        this.ratingDataProvider = ratingDataProvider;
        this.factorPersistence = factorPersistence;
        this.resultPersistence = resultPersistence;
        this.analyticsPersistence = analyticsPersistence;
        this.alsConfig = alsConfig;
        this.hdfsConfig = hdfsConfig;
    }

    @Override
    public void executeTrainingPipeline() {
        log.info("Starting ALS model training pipeline using pipes and filter pattern...");

        try {
            // Create the pipeline context
            ALSTrainingPipelineContext context = new ALSTrainingPipelineContext(spark);

            // Create the pipeline with all filters
            Pipeline<ALSTrainingPipelineContext, ALSTrainingPipelineContext> pipeline = new Pipeline<>(ALSTrainingPipelineContext.class);

            // Add filters to the pipeline
            pipeline.addFilter(new DataLoadingFilter(ratingDataProvider))
                   .addFilter(new DataPreprocessingFilter(ratingDataProvider))
                   // Add the data analytics filter after preprocessing
                   .addFilter(new DataAnalyticsFilter(analyticsPersistence))
                   .addFilter(new DataSplittingFilter(alsConfig))
                   .addFilter(new ModelTrainingFilter(alsConfig))
                   .addFilter(new ModelEvaluationFilter())
                   .addFilter(new FactorPersistenceFilter(factorPersistence))
                   .addFilter(new ModelSavingFilter(hdfsConfig))
<<<<<<< HEAD
                    .addFilter(new ResultSavingFilter());
=======
                   .addFilter(new ResultSavingFilter(resultPersistence));
>>>>>>> 7a39e453

            // Execute the pipeline
            ALSTrainingPipelineContext result = pipeline.execute(context);

            // Check the result
            if (result.isModelSaved() && result.isFactorsPersisted() && result.isResultsSaved()) {
                log.info("ALS model training pipeline finished successfully.");
            } else {
                log.warn("ALS model training pipeline finished with warnings. Model saved: {}, Factors persisted: {}, Results saved: {}",
                        result.isModelSaved(), result.isFactorsPersisted(), result.isResultsSaved());
            }
        } catch (Exception e) {
            log.error("Error during model training pipeline: ", e);
            throw e;
        }
    }
}<|MERGE_RESOLUTION|>--- conflicted
+++ resolved
@@ -5,10 +5,7 @@
 import org.hiast.batch.application.pipeline.ALSTrainingPipelineContext;
 import org.hiast.batch.application.pipeline.filters.*;
 import org.hiast.batch.application.port.in.TrainingModelUseCase;
-<<<<<<< HEAD
-=======
 import org.hiast.batch.application.port.out.AnalyticsPersistencePort;
->>>>>>> 7a39e453
 import org.hiast.batch.application.port.out.FactorCachingPort;
 import org.hiast.batch.application.port.out.RatingDataProviderPort;
 import org.hiast.batch.application.port.out.ResultPersistencePort;
@@ -29,22 +26,16 @@
     private final SparkSession spark;
     private final RatingDataProviderPort ratingDataProvider;
     private final FactorCachingPort factorPersistence;
-<<<<<<< HEAD
-=======
     private final ResultPersistencePort resultPersistence;
     private final AnalyticsPersistencePort analyticsPersistence;
->>>>>>> 7a39e453
     private final ALSConfig alsConfig;
     private final HDFSConfig hdfsConfig;
 
     public ALSModelTrainerService(SparkSession spark,
                                   RatingDataProviderPort ratingDataProvider,
                                   FactorCachingPort factorPersistence,
-<<<<<<< HEAD
-=======
                                   ResultPersistencePort resultPersistence,
                                   AnalyticsPersistencePort analyticsPersistence,
->>>>>>> 7a39e453
                                   ALSConfig alsConfig,
                                   HDFSConfig hdfsConfig) {
         this.spark = spark;
@@ -77,11 +68,7 @@
                    .addFilter(new ModelEvaluationFilter())
                    .addFilter(new FactorPersistenceFilter(factorPersistence))
                    .addFilter(new ModelSavingFilter(hdfsConfig))
-<<<<<<< HEAD
-                    .addFilter(new ResultSavingFilter());
-=======
                    .addFilter(new ResultSavingFilter(resultPersistence));
->>>>>>> 7a39e453
 
             // Execute the pipeline
             ALSTrainingPipelineContext result = pipeline.execute(context);
